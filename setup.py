--- conflicted
+++ resolved
@@ -100,15 +100,10 @@
     ],
     install_requires=required_packages,
     extras_require=extras,
-<<<<<<< HEAD
     entry_points={
         "console_scripts": [
             "sagemaker=sagemaker.cli.main:main",
             "sagemaker-upgrade-v2=sagemaker.cli.compatibility.v2.sagemaker_upgrade_v2:main",
         ]
     },
-    include_package_data=True,  # TODO-reinvent-2019 [knakad]: Remove after rule_configs is in PyPI
-=======
-    entry_points={"console_scripts": ["sagemaker=sagemaker.cli.main:main"]},
->>>>>>> d89bac4a
 )